var path = require('path');
var fonts = path.join(path.dirname(module.filename), 'fonts');
process.env.FONTCONFIG_PATH = fonts;

var express = require('express'),
    fs = require('fs'),
    mkdirp = require('mkdirp'),
    async = require('async'),
    convertTile = require('./').convertTile;

var app = express();

var types = {
    plain: 'http://api.tiles.mapbox.com/v3/mapbox.mapbox-streets-v4/{z}/{x}/{y}.vector.pbf',
    terrain: 'http://api.tiles.mapbox.com/v3/aj.mapbox-streets-outdoors-sf/{z}/{x}/{y}.vector.pbf'
};

<<<<<<< HEAD

function loadTile(type, z, x, y, callback) {
    var filename = './tiles/' + type + '/original/' + z + '-' + x + '-' + y + '.vector.pbf';
    fs.readFile(filename, function(err, data) {
        if (err) {
            url = types[type]
                .replace('{h}', (x % 16).toString(16) + (y % 16).toString(16))
                .replace('{z}', z.toFixed(0))
                .replace('{x}', x.toFixed(0))
                .replace('{y}', y.toFixed(0));

            request({
                url: url,
                encoding: null
            }, function(err, res, data) {
                if (!err && res.statusCode !== 200) {
                    err = new Error(data.toString());
                    err.statusCode = res.statusCode;
                }
                if (err) {
                    callback(err);
                } else {
                    fs.writeFile(filename, data);
                    callback(null, data);
                }
            });
        } else {
            callback(null, data);
        }
    });
}

function convertTile(type, z, x, y, callback) {
    var tile;
    async.waterfall([
        function(callback) {
            loadTile(type, z, x, y, callback);
        },
        function(data, callback) {
            zlib.inflate(data, function(err, data) {
                if (err) console.warn(data);
                callback(err, data);
            });
        },
        function(data, callback) {
            tile = new fontserver.Tile(data);
            tile.simplify(callback);
        },
        function(callback) {
            tile.shape('Open Sans, Jomolhari, Siyam Rupali, Alef, Arial Unicode MS', callback);
        },
        function(callback) {
            var after = tile.serialize();
            zlib.deflate(after, callback);
        },
        function(data, callback) {
            var filename = './tiles/' + type + '/' + z + '-' + x + '-' + y + '.vector.pbf';
            fs.writeFile(filename, data, function(err) {
                callback(err, data);
            });
        }
    ], callback);
=======
function getCache(type, z, x, y, callback) {
    'use strict';
    var filename = './tiles/' + type + '/' + z + '-' + x + '-' + y + '.vector.pbf';
    fs.readFile(filename, callback);
}

function saveCache(type, z, x, y, data) {
    'use strict';
    var filename = './tiles/' + type + '/' + z + '-' + x + '-' + y + '.vector.pbf';
    fs.writeFile(filename, data, function(err) {
        if (err) console.err(err);
    });
>>>>>>> 41fc2641
}

app.get('/gl/tiles/:type/:z(\\d+)-:x(\\d+)-:y(\\d+).vector.pbf', function(req, res) {
    'use strict';
    var x = +req.params.x,
        y = +req.params.y,
        z = +req.params.z,
        type = req.params.type;

    if (!types[type]) {
        res.send(404, 'Tileset does not exist');
    } else {
        getCache(type, z, x, y, oncache);
    }

    function oncache(err, data) {
        if (err) {
            convertTile(type, z, x, y, converted);
        } else {
            send(null, data);
        }
    }

    function converted(err, data) {
        send(err, data);
        if (!err) saveCache(type, z, x, y, data);
    }

    function send(err, compressed) {
        if (err) {
            try { fs.unlinkSync('./tiles/' + type + '/' + z + '-' + x + '-' + y + '.vector.pbf'); } catch(err) {}
            try { fs.unlinkSync('./tiles/' + type + '/original/' + z + '-' + x + '-' + y + '.vector.pbf'); } catch(err) {}
            if (err.statusCode) {
                console.error(req.url + ': ' + err.message);
                res.send(err.statusCode, err.message);
            } else {
                console.error(req.url + ': ' + err.stack);
                res.send(500, err.message);
            }
        } else {
            res.set({
                'Expires': new Date(Date.now() + 86400000).toUTCString(),
                'Cache-Control': 'public; max-age=86400',
                'Content-Type': 'application/x-vectortile',
                'Content-Encoding': 'deflate',
                'Content-Length': compressed.length
            });
            res.send(200, compressed);
        }
    }
});

app.use('/gl/debug', express.static(__dirname + '/debug'));
app.use('/gl/demo', express.static(__dirname + '/demo'));
app.use('/gl/editor', express.static(__dirname + '/editor'));
app.use('/gl/dist', express.static(__dirname + '/dist'));

app.get('/', function(req, res) {
    'use strict';
    res.redirect('/gl/debug/');
});

app.get('/:name(debug|demo|editor|dist)', function(req, res) {
    'use strict';
    res.redirect('/gl/' + req.params.name + '/');
});

var folders = Object.keys(types).map(function(name) {
    'use strict';
    return 'tiles/' + name + '/original';
});

async.each(folders, mkdirp, function(err) {
    'use strict';
    if (err) throw err;
    app.listen(3333);
    console.log('Listening on port 3333');
});<|MERGE_RESOLUTION|>--- conflicted
+++ resolved
@@ -15,70 +15,7 @@
     terrain: 'http://api.tiles.mapbox.com/v3/aj.mapbox-streets-outdoors-sf/{z}/{x}/{y}.vector.pbf'
 };
 
-<<<<<<< HEAD
 
-function loadTile(type, z, x, y, callback) {
-    var filename = './tiles/' + type + '/original/' + z + '-' + x + '-' + y + '.vector.pbf';
-    fs.readFile(filename, function(err, data) {
-        if (err) {
-            url = types[type]
-                .replace('{h}', (x % 16).toString(16) + (y % 16).toString(16))
-                .replace('{z}', z.toFixed(0))
-                .replace('{x}', x.toFixed(0))
-                .replace('{y}', y.toFixed(0));
-
-            request({
-                url: url,
-                encoding: null
-            }, function(err, res, data) {
-                if (!err && res.statusCode !== 200) {
-                    err = new Error(data.toString());
-                    err.statusCode = res.statusCode;
-                }
-                if (err) {
-                    callback(err);
-                } else {
-                    fs.writeFile(filename, data);
-                    callback(null, data);
-                }
-            });
-        } else {
-            callback(null, data);
-        }
-    });
-}
-
-function convertTile(type, z, x, y, callback) {
-    var tile;
-    async.waterfall([
-        function(callback) {
-            loadTile(type, z, x, y, callback);
-        },
-        function(data, callback) {
-            zlib.inflate(data, function(err, data) {
-                if (err) console.warn(data);
-                callback(err, data);
-            });
-        },
-        function(data, callback) {
-            tile = new fontserver.Tile(data);
-            tile.simplify(callback);
-        },
-        function(callback) {
-            tile.shape('Open Sans, Jomolhari, Siyam Rupali, Alef, Arial Unicode MS', callback);
-        },
-        function(callback) {
-            var after = tile.serialize();
-            zlib.deflate(after, callback);
-        },
-        function(data, callback) {
-            var filename = './tiles/' + type + '/' + z + '-' + x + '-' + y + '.vector.pbf';
-            fs.writeFile(filename, data, function(err) {
-                callback(err, data);
-            });
-        }
-    ], callback);
-=======
 function getCache(type, z, x, y, callback) {
     'use strict';
     var filename = './tiles/' + type + '/' + z + '-' + x + '-' + y + '.vector.pbf';
@@ -91,7 +28,6 @@
     fs.writeFile(filename, data, function(err) {
         if (err) console.err(err);
     });
->>>>>>> 41fc2641
 }
 
 app.get('/gl/tiles/:type/:z(\\d+)-:x(\\d+)-:y(\\d+).vector.pbf', function(req, res) {
