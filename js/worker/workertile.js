--- conflicted
+++ resolved
@@ -173,13 +173,8 @@
 
             bucket.start();
             for (var k = 0; k < text_features.length; k++) {
-<<<<<<< HEAD
-                feature = features[text_features[k]];
+                var feature = features[text_features[k]];
                 var shaping = Shaping.shape(feature.name, fontstack, stacks, maxWidth, lineHeight, alignment);
-=======
-                var feature = features[text_features[k]];
-                var shaping = Shaping.shape(feature.name, fontstack, stacks);
->>>>>>> ffbff440
                 if (!shaping) continue;
                 var lines = feature.loadGeometry();
                 bucket.addFeature(lines, stacks, shaping);
