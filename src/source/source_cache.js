// @flow

import {create as createSource} from './source';

import Tile from './tile';
import {Event, ErrorEvent, Evented} from '../util/evented';
import TileCache from './tile_cache';
import MercatorCoordinate from '../geo/mercator_coordinate';
import {keysDifference, values} from '../util/util';
import EXTENT from '../data/extent';
import Context from '../gl/context';
import Point from '@mapbox/point-geometry';
import browser from '../util/browser';
import {OverscaledTileID} from './tile_id';
import assert from 'assert';
import SourceFeatureState from './source_state';

import type {Source} from './source';
import type Map from '../ui/map';
import type Style from '../style/style';
import type Dispatcher from '../util/dispatcher';
import type Transform from '../geo/transform';
import type {TileState} from './tile';
import type {Callback} from '../types/callback';
import type {SourceSpecification} from '../style-spec/types';

/**
 * `SourceCache` is responsible for
 *
 *  - creating an instance of `Source`
 *  - forwarding events from `Source`
 *  - caching tiles loaded from an instance of `Source`
 *  - loading the tiles needed to render a given viewport
 *  - unloading the cached tiles not needed to render a given viewport
 *
 * @private
 */
class SourceCache extends Evented {
    id: string;
    dispatcher: Dispatcher;
    map: Map;
    style: Style;

    _source: Source;
    _sourceLoaded: boolean;
    _sourceErrored: boolean;
    _tiles: {[string]: Tile};
    _prevLng: number | void;
    _cache: TileCache;
    _timers: {[any]: TimeoutID};
    _cacheTimers: {[any]: TimeoutID};
    _maxTileCacheSize: ?number;
    _paused: boolean;
    _shouldReloadOnResume: boolean;
    _coveredTiles: {[string]: boolean};
    transform: Transform;
    _isIdRenderable: (id: string, symbolLayer?: boolean) => boolean;
    used: boolean;
    _state: SourceFeatureState;
    _loadedParentTiles: {[string]: ?Tile};

    static maxUnderzooming: number;
    static maxOverzooming: number;

    constructor(id: string, options: SourceSpecification, dispatcher: Dispatcher) {
        super();
        this.id = id;
        this.dispatcher = dispatcher;

        this.on('data', (e) => {
            // this._sourceLoaded signifies that the TileJSON is loaded if applicable.
            // if the source type does not come with a TileJSON, the flag signifies the
            // source data has loaded (i.e geojson has been tiled on the worker and is ready)
            if (e.dataType === 'source' && e.sourceDataType === 'metadata') this._sourceLoaded = true;

            // for sources with mutable data, this event fires when the underlying data
            // to a source is changed. (i.e. GeoJSONSource#setData and ImageSource#serCoordinates)
            if (this._sourceLoaded && !this._paused && e.dataType === "source" && e.sourceDataType === 'content') {
                this.reload();
                if (this.transform) {
                    this.update(this.transform);
                }
            }
        });

        this.on('error', () => {
            this._sourceErrored = true;
        });

        this._source = createSource(id, options, dispatcher, this);

        this._tiles = {};
        this._cache = new TileCache(0, this._unloadTile.bind(this));
        this._timers = {};
        this._cacheTimers = {};
        this._maxTileCacheSize = null;
        this._loadedParentTiles = {};

        this._coveredTiles = {};
        this._state = new SourceFeatureState();
    }

    onAdd(map: Map) {
        this.map = map;
        this._maxTileCacheSize = map ? map._maxTileCacheSize : null;
        if (this._source && this._source.onAdd) {
            this._source.onAdd(map);
        }
    }

    onRemove(map: Map) {
        if (this._source && this._source.onRemove) {
            this._source.onRemove(map);
        }
    }

    /**
     * Return true if no tile data is pending, tiles will not change unless
     * an additional API call is received.
     * @private
     */
    loaded(): boolean {
        if (this._sourceErrored) { return true; }
        if (!this._sourceLoaded) { return false; }
        if (!this._source.loaded()) { return false; }
        for (const t in this._tiles) {
            const tile = this._tiles[t];
            if (tile.state !== 'loaded' && tile.state !== 'errored')
                return false;
        }
        return true;
    }

    getSource(): Source {
        return this._source;
    }

    pause() {
        this._paused = true;
    }

    resume() {
        if (!this._paused) return;
        const shouldReload = this._shouldReloadOnResume;
        this._paused = false;
        this._shouldReloadOnResume = false;
        if (shouldReload) this.reload();
        if (this.transform) this.update(this.transform);
    }

    _loadTile(tile: Tile, callback: Callback<void>) {
        return this._source.loadTile(tile, callback);
    }

    _unloadTile(tile: Tile) {
        if (this._source.unloadTile)
            return this._source.unloadTile(tile, () => {});
    }

    _abortTile(tile: Tile) {
        if (this._source.abortTile)
            return this._source.abortTile(tile, () => {});
    }

    serialize() {
        return this._source.serialize();
    }

    prepare(context: Context) {
        if  (this._source.prepare) {
            this._source.prepare();
        }

        this._state.coalesceChanges(this._tiles, this.map ? this.map.painter : null);
        for (const i in this._tiles) {
            const tile = this._tiles[i];
            tile.upload(context);
            tile.prepare(this.map.style.imageManager);
        }
    }

    /**
     * Return all tile ids ordered with z-order, and cast to numbers
     * @private
     */
    getIds(): Array<string> {
        return (values(this._tiles): any).map((tile: Tile) => tile.tileID).sort(compareTileId).map(id => id.key);
    }

    getRenderableIds(symbolLayer?: boolean): Array<string> {
        const renderables: Array<Tile> = [];
        for (const id in this._tiles) {
            if (this._isIdRenderable(id, symbolLayer)) renderables.push(this._tiles[id]);
        }
        if (symbolLayer) {
            return renderables.sort((a_: Tile, b_: Tile) => {
                const a = a_.tileID;
                const b = b_.tileID;
                const rotatedA = (new Point(a.canonical.x, a.canonical.y))._rotate(this.transform.angle);
                const rotatedB = (new Point(b.canonical.x, b.canonical.y))._rotate(this.transform.angle);
                return a.overscaledZ - b.overscaledZ || rotatedB.y - rotatedA.y || rotatedB.x - rotatedA.x;
            }).map(tile => tile.tileID.key);
        }
        return renderables.map(tile => tile.tileID).sort(compareTileId).map(id => id.key);
    }

    hasRenderableParent(tileID: OverscaledTileID) {
        const parentTile = this.findLoadedParent(tileID, 0);
        if (parentTile) {
            return this._isIdRenderable(parentTile.tileID.key);
        }
        return false;
    }

    _isIdRenderable(id: string, symbolLayer?: boolean) {
        return this._tiles[id] && this._tiles[id].hasData() &&
            !this._coveredTiles[id] && (symbolLayer || !this._tiles[id].holdingForFade());
    }

    reload() {
        if (this._paused) {
            this._shouldReloadOnResume = true;
            return;
        }

        this._cache.reset();

        for (const i in this._tiles) {
            if (this._tiles[i].state !== "errored") this._reloadTile(i, 'reloading');
        }
    }

    _reloadTile(id: string, state: TileState) {
        const tile = this._tiles[id];

        // this potentially does not address all underlying
        // issues https://github.com/mapbox/mapbox-gl-js/issues/4252
        // - hard to tell without repro steps
        if (!tile) return;

        // The difference between "loading" tiles and "reloading" or "expired"
        // tiles is that "reloading"/"expired" tiles are "renderable".
        // Therefore, a "loading" tile cannot become a "reloading" tile without
        // first becoming a "loaded" tile.
        if (tile.state !== 'loading') {
            tile.state = state;
        }

        this._loadTile(tile, this._tileLoaded.bind(this, tile, id, state));
    }

    _tileLoaded(tile: Tile, id: string, previousState: TileState, err: ?Error) {
        if (err) {
            tile.state = 'errored';
            if ((err: any).status !== 404) this._source.fire(new ErrorEvent(err, {tile}));
            // continue to try loading parent/children tiles if a tile doesn't exist (404)
            else this.update(this.transform);
            return;
        }

        tile.timeAdded = browser.now();
        if (previousState === 'expired') tile.refreshedUponExpiration = true;
        this._setTileReloadTimer(id, tile);
        if (this.getSource().type === 'raster-dem' && tile.dem) this._backfillDEM(tile);
        this._state.initializeTileState(tile, this.map ? this.map.painter : null);

        this._source.fire(new Event('data', {dataType: 'source', tile, coord: tile.tileID}));
    }

    /**
    * For raster terrain source, backfill DEM to eliminate visible tile boundaries
    * @private
    */
    _backfillDEM(tile: Tile) {
        const renderables = this.getRenderableIds();
        for (let i = 0; i < renderables.length; i++) {
            const borderId = renderables[i];
            if (tile.neighboringTiles && tile.neighboringTiles[borderId]) {
                const borderTile = this.getTileByID(borderId);
                fillBorder(tile, borderTile);
                fillBorder(borderTile, tile);
            }
        }

        function fillBorder(tile, borderTile) {
            tile.needsHillshadePrepare = true;
            let dx = borderTile.tileID.canonical.x - tile.tileID.canonical.x;
            const dy = borderTile.tileID.canonical.y - tile.tileID.canonical.y;
            const dim = Math.pow(2, tile.tileID.canonical.z);
            const borderId = borderTile.tileID.key;
            if (dx === 0 && dy === 0) return;

            if (Math.abs(dy) > 1) {
                return;
            }
            if (Math.abs(dx) > 1) {
                // Adjust the delta coordinate for world wraparound.
                if (Math.abs(dx + dim) === 1) {
                    dx += dim;
                } else if (Math.abs(dx - dim) === 1) {
                    dx -= dim;
                }
            }
            if (!borderTile.dem || !tile.dem) return;
            tile.dem.backfillBorder(borderTile.dem, dx, dy);
            if (tile.neighboringTiles && tile.neighboringTiles[borderId])
                tile.neighboringTiles[borderId].backfilled = true;
        }
    }
    /**
     * Get a specific tile by TileID
     * @private
     */
    getTile(tileID: OverscaledTileID): Tile {
        return this.getTileByID(tileID.key);
    }

    /**
     * Get a specific tile by id
     * @private
     */
    getTileByID(id: string): Tile {
        return this._tiles[id];
    }

    /**
<<<<<<< HEAD
     * get the zoom level adjusted for the difference in map and source tilesizes
     * @private
     */
    getZoom(transform: Transform): number {
        return transform.zoom + transform.scaleZoom(transform.tileSize / this._source.tileSize);
    }

    /**
=======
>>>>>>> 8cd474e1
     * For a given set of tiles, retain children that are loaded and have a zoom
     * between `zoom` (exclusive) and `maxCoveringZoom` (inclusive)
     * @private
     */
    _retainLoadedChildren(
        idealTiles: {[any]: OverscaledTileID},
        zoom: number,
        maxCoveringZoom: number,
        retain: {[any]: OverscaledTileID}
    ) {
        for (const id in this._tiles) {
            let tile = this._tiles[id];

            // only consider renderable tiles up to maxCoveringZoom
            if (retain[id] ||
                !tile.hasData() ||
                tile.tileID.overscaledZ <= zoom ||
                tile.tileID.overscaledZ > maxCoveringZoom
            ) continue;

            // loop through parents and retain the topmost loaded one if found
            let topmostLoadedID = tile.tileID;
            while (tile && tile.tileID.overscaledZ > zoom + 1) {
                const parentID = tile.tileID.scaledTo(tile.tileID.overscaledZ - 1);

                tile = this._tiles[parentID.key];

                if (tile && tile.hasData()) {
                    topmostLoadedID = parentID;
                }
            }

            // loop through ancestors of the topmost loaded child to see if there's one that needed it
            let tileID = topmostLoadedID;
            while (tileID.overscaledZ > zoom) {
                tileID = tileID.scaledTo(tileID.overscaledZ - 1);

                if (idealTiles[tileID.key]) {
                    // found a parent that needed a loaded child; retain that child
                    retain[topmostLoadedID.key] = topmostLoadedID;
                    break;
                }
            }
        }
    }

    /**
     * Find a loaded parent of the given tile (up to minCoveringZoom)
     * @private
     */
    findLoadedParent(tileID: OverscaledTileID, minCoveringZoom: number): ?Tile {
        if (tileID.key in this._loadedParentTiles) {
            const parent = this._loadedParentTiles[tileID.key];
            if (parent && parent.tileID.overscaledZ >= minCoveringZoom) {
                return parent;
            } else {
                return null;
            }
        }
        for (let z = tileID.overscaledZ - 1; z >= minCoveringZoom; z--) {
            const parentTileID = tileID.scaledTo(z);
            const tile = this._getLoadedTile(parentTileID);
            if (tile) {
                return tile;
            }
        }
    }

    _getLoadedTile(tileID: OverscaledTileID): ?Tile {
        const tile = this._tiles[tileID.key];
        if (tile && tile.hasData()) {
            return tile;
        }
        // TileCache ignores wrap in lookup.
        const cachedTile = this._cache.getByKey(tileID.wrapped().key);
        return cachedTile;
    }

    /**
     * Resizes the tile cache based on the current viewport's size
     * or the maxTileCacheSize option passed during map creation
     *
     * Larger viewports use more tiles and need larger caches. Larger viewports
     * are more likely to be found on devices with more memory and on pages where
     * the map is more important.
     * @private
     */
    updateCacheSize(transform: Transform) {
        const widthInTiles = Math.ceil(transform.width / this._source.tileSize) + 1;
        const heightInTiles = Math.ceil(transform.height / this._source.tileSize) + 1;
        const approxTilesInView = widthInTiles * heightInTiles;
        const commonZoomRange = 5;

        const viewDependentMaxSize = Math.floor(approxTilesInView * commonZoomRange);
        const maxSize = typeof this._maxTileCacheSize === 'number' ? Math.min(this._maxTileCacheSize, viewDependentMaxSize) : viewDependentMaxSize;

        this._cache.setMaxSize(maxSize);
    }

    handleWrapJump(lng: number) {
        // On top of the regular z/x/y values, TileIDs have a `wrap` value that specify
        // which cppy of the world the tile belongs to. For example, at `lng: 10` you
        // might render z/x/y/0 while at `lng: 370` you would render z/x/y/1.
        //
        // When lng values get wrapped (going from `lng: 370` to `long: 10`) you expect
        // to see the same thing on the screen (370 degrees and 10 degrees is the same
        // place in the world) but all the TileIDs will have different wrap values.
        //
        // In order to make this transition seamless, we calculate the rounded difference of
        // "worlds" between the last frame and the current frame. If the map panned by
        // a world, then we can assign all the tiles new TileIDs with updated wrap values.
        // For example, assign z/x/y/1 a new id: z/x/y/0. It is the same tile, just rendered
        // in a different position.
        //
        // This enables us to reuse the tiles at more ideal locations and prevent flickering.
        const prevLng = this._prevLng === undefined ? lng : this._prevLng;
        const lngDifference = lng - prevLng;
        const worldDifference = lngDifference / 360;
        const wrapDelta = Math.round(worldDifference);
        this._prevLng = lng;

        if (wrapDelta) {
            const tiles: {[string]: Tile} = {};
            for (const key in this._tiles) {
                const tile = this._tiles[key];
                tile.tileID = tile.tileID.unwrapTo(tile.tileID.wrap + wrapDelta);
                tiles[tile.tileID.key] = tile;
            }
            this._tiles = tiles;

            // Reset tile reload timers
            for (const id in this._timers) {
                clearTimeout(this._timers[id]);
                delete this._timers[id];
            }
            for (const id in this._tiles) {
                const tile = this._tiles[id];
                this._setTileReloadTimer(id, tile);
            }
        }
    }

    /**
     * Removes tiles that are outside the viewport and adds new tiles that
     * are inside the viewport.
     * @private
     */
    update(transform: Transform) {
        this.transform = transform;
        if (!this._sourceLoaded || this._paused) { return; }

        this.updateCacheSize(transform);
        this.handleWrapJump(this.transform.center.lng);

        // Covered is a list of retained tiles who's areas are fully covered by other,
        // better, retained tiles. They are not drawn separately.
        this._coveredTiles = {};

        let idealTileIDs;
        if (!this.used) {
            idealTileIDs = [];
        } else if (this._source.tileID) {
            idealTileIDs = transform.getVisibleUnwrappedCoordinates(this._source.tileID)
                .map((unwrapped) => new OverscaledTileID(unwrapped.canonical.z, unwrapped.wrap, unwrapped.canonical.z, unwrapped.canonical.x, unwrapped.canonical.y));
        } else {
            idealTileIDs = transform.coveringTiles({
                tileSize: this._source.tileSize,
                minzoom: this._source.minzoom,
                maxzoom: this._source.maxzoom,
                roundZoom: this._source.roundZoom,
                reparseOverscaled: this._source.reparseOverscaled
            });

            if (this._source.hasTile) {
                idealTileIDs = idealTileIDs.filter((coord) => (this._source.hasTile: any)(coord));
            }
        }

        // Determine the overzooming/underzooming amounts.
        const zoom = transform.coveringZoomLevel(this._source);
        const minCoveringZoom = Math.max(zoom - SourceCache.maxOverzooming, this._source.minzoom);
        const maxCoveringZoom = Math.max(zoom + SourceCache.maxUnderzooming,  this._source.minzoom);

        // Retain is a list of tiles that we shouldn't delete, even if they are not
        // the most ideal tile for the current viewport. This may include tiles like
        // parent or child tiles that are *already* loaded.
        const retain = this._updateRetainedTiles(idealTileIDs, zoom);

        if (isRasterType(this._source.type)) {
            const parentsForFading: {[string]: OverscaledTileID} = {};
            const fadingTiles = {};
            const ids = Object.keys(retain);
            for (const id of ids) {
                const tileID = retain[id];
                assert(tileID.key === id);

                const tile = this._tiles[id];
                if (!tile || tile.fadeEndTime && tile.fadeEndTime <= browser.now()) continue;

                // if the tile is loaded but still fading in, find parents to cross-fade with it
                const parentTile = this.findLoadedParent(tileID, minCoveringZoom);
                if (parentTile) {
                    this._addTile(parentTile.tileID);
                    parentsForFading[parentTile.tileID.key] = parentTile.tileID;
                }

                fadingTiles[id] = tileID;
            }

            // for tiles that are still fading in, also find children to cross-fade with
            this._retainLoadedChildren(fadingTiles, zoom, maxCoveringZoom, retain);

            for (const id in parentsForFading) {
                if (!retain[id]) {
                    // If a tile is only needed for fading, mark it as covered so that it isn't rendered on it's own.
                    this._coveredTiles[id] = true;
                    retain[id] = parentsForFading[id];
                }
            }
        }

        for (const retainedId in retain) {
            // Make sure retained tiles always clear any existing fade holds
            // so that if they're removed again their fade timer starts fresh.
            this._tiles[retainedId].clearFadeHold();
        }

        // Remove the tiles we don't need anymore.
        const remove = keysDifference(this._tiles, retain);
        for (const tileID of remove) {
            const tile = this._tiles[tileID];
            if (tile.hasSymbolBuckets && !tile.holdingForFade()) {
                tile.setHoldDuration(this.map._fadeDuration);
            } else if (!tile.hasSymbolBuckets || tile.symbolFadeFinished()) {
                this._removeTile(tileID);
            }
        }

        // Construct a cache of loaded parents
        this._updateLoadedParentTileCache();
    }

    releaseSymbolFadeTiles() {
        for (const id in this._tiles) {
            if (this._tiles[id].holdingForFade()) {
                this._removeTile(id);
            }
        }
    }

    _updateRetainedTiles(idealTileIDs: Array<OverscaledTileID>, zoom: number): { [string]: OverscaledTileID} {
        const retain: {[string]: OverscaledTileID} = {};
        const checked: {[string]: boolean } = {};
        const minCoveringZoom = Math.max(zoom - SourceCache.maxOverzooming, this._source.minzoom);
        const maxCoveringZoom = Math.max(zoom + SourceCache.maxUnderzooming,  this._source.minzoom);

        const missingTiles = {};
        for (const tileID of idealTileIDs) {
            const tile = this._addTile(tileID);

            // retain the tile even if it's not loaded because it's an ideal tile.
            retain[tileID.key] = tileID;

            if (tile.hasData()) continue;

            if (zoom < this._source.maxzoom) {
                // save missing tiles that potentially have loaded children
                missingTiles[tileID.key] = tileID;
            }
        }

        // retain any loaded children of ideal tiles up to maxCoveringZoom
        this._retainLoadedChildren(missingTiles, zoom, maxCoveringZoom, retain);

        for (const tileID of idealTileIDs) {
            let tile = this._tiles[tileID.key];

            if (tile.hasData()) continue;

            // The tile we require is not yet loaded or does not exist;
            // Attempt to find children that fully cover it.

            if (zoom + 1 > this._source.maxzoom) {
                // We're looking for an overzoomed child tile.
                const childCoord = tileID.children(this._source.maxzoom)[0];
                const childTile = this.getTile(childCoord);
                if (!!childTile && childTile.hasData()) {
                    retain[childCoord.key] = childCoord;
                    continue; // tile is covered by overzoomed child
                }
            } else {
                // check if all 4 immediate children are loaded (i.e. the missing ideal tile is covered)
                const children = tileID.children(this._source.maxzoom);

                if (retain[children[0].key] &&
                    retain[children[1].key] &&
                    retain[children[2].key] &&
                    retain[children[3].key]) continue; // tile is covered by children
            }

            // We couldn't find child tiles that entirely cover the ideal tile; look for parents now.

            // As we ascend up the tile pyramid of the ideal tile, we check whether the parent
            // tile has been previously requested (and errored because we only loop over tiles with no data)
            // in order to determine if we need to request its parent.
            let parentWasRequested = tile.wasRequested();

            for (let overscaledZ = tileID.overscaledZ - 1; overscaledZ >= minCoveringZoom; --overscaledZ) {
                const parentId = tileID.scaledTo(overscaledZ);

                // Break parent tile ascent if this route has been previously checked by another child.
                if (checked[parentId.key]) break;
                checked[parentId.key] = true;

                tile = this.getTile(parentId);
                if (!tile && parentWasRequested) {
                    tile = this._addTile(parentId);
                }
                if (tile) {
                    retain[parentId.key] = parentId;
                    // Save the current values, since they're the parent of the next iteration
                    // of the parent tile ascent loop.
                    parentWasRequested = tile.wasRequested();
                    if (tile.hasData()) break;
                }
            }
        }

        return retain;
    }

    _updateLoadedParentTileCache() {
        this._loadedParentTiles = {};

        for (const tileKey in this._tiles) {
            const path = [];
            let parentTile: ?Tile;
            let currentId = this._tiles[tileKey].tileID;

            // Find the closest loaded ancestor by traversing the tile tree towards the root and
            // caching results along the way
            while (currentId.overscaledZ > 0) {

                // Do we have a cached result from previous traversals?
                if (currentId.key in this._loadedParentTiles) {
                    parentTile = this._loadedParentTiles[currentId.key];
                    break;
                }

                path.push(currentId.key);

                // Is the parent loaded?
                const parentId = currentId.scaledTo(currentId.overscaledZ - 1);
                parentTile = this._getLoadedTile(parentId);
                if (parentTile) {
                    break;
                }

                currentId = parentId;
            }

            // Cache the result of this traversal to all newly visited tiles
            for (const key of path) {
                this._loadedParentTiles[key] = parentTile;
            }
        }
    }

    /**
     * Add a tile, given its coordinate, to the pyramid.
     * @private
     */
    _addTile(tileID: OverscaledTileID): Tile {
        let tile = this._tiles[tileID.key];
        if (tile)
            return tile;

        tile = this._cache.getAndRemove(tileID);
        if (tile) {
            this._setTileReloadTimer(tileID.key, tile);
            // set the tileID because the cached tile could have had a different wrap value
            tile.tileID = tileID;
            this._state.initializeTileState(tile, this.map ? this.map.painter : null);
            if (this._cacheTimers[tileID.key]) {
                clearTimeout(this._cacheTimers[tileID.key]);
                delete this._cacheTimers[tileID.key];
                this._setTileReloadTimer(tileID.key, tile);
            }
        }

        const cached = Boolean(tile);
        if (!cached) {
            tile = new Tile(tileID, this._source.tileSize * tileID.overscaleFactor());
            this._loadTile(tile, this._tileLoaded.bind(this, tile, tileID.key, tile.state));
        }

        // Impossible, but silence flow.
        if (!tile) return (null: any);

        tile.uses++;
        this._tiles[tileID.key] = tile;
        if (!cached) this._source.fire(new Event('dataloading', {tile, coord: tile.tileID, dataType: 'source'}));

        return tile;
    }

    _setTileReloadTimer(id: string, tile: Tile) {
        if (id in this._timers) {
            clearTimeout(this._timers[id]);
            delete this._timers[id];
        }

        const expiryTimeout = tile.getExpiryTimeout();
        if (expiryTimeout) {
            this._timers[id] = setTimeout(() => {
                this._reloadTile(id, 'expired');
                delete this._timers[id];
            }, expiryTimeout);
        }
    }

    /**
     * Remove a tile, given its id, from the pyramid
     * @private
     */
    _removeTile(id: string) {
        const tile = this._tiles[id];
        if (!tile)
            return;

        tile.uses--;
        delete this._tiles[id];
        if (this._timers[id]) {
            clearTimeout(this._timers[id]);
            delete this._timers[id];
        }

        if (tile.uses > 0)
            return;

        if (tile.hasData() && tile.state !== 'reloading') {
            this._cache.add(tile.tileID, tile, tile.getExpiryTimeout());
        } else {
            tile.aborted = true;
            this._abortTile(tile);
            this._unloadTile(tile);
        }
    }

    /**
     * Remove all tiles from this pyramid
     */
    clearTiles() {
        this._shouldReloadOnResume = false;
        this._paused = false;

        for (const id in this._tiles)
            this._removeTile(id);

        this._cache.reset();
    }

    /**
     * Search through our current tiles and attempt to find the tiles that
     * cover the given bounds.
     * @param pointQueryGeometry coordinates of the corners of bounding rectangle
     * @returns {Array<Object>} result items have {tile, minX, maxX, minY, maxY}, where min/max bounding values are the given bounds transformed in into the coordinate space of this tile.
     * @private
     */
    tilesIn(pointQueryGeometry: Array<Point>, maxPitchScaleFactor: number, has3DLayer: boolean) {

        const tileResults = [];

        const transform = this.transform;
        if (!transform) return tileResults;

        const cameraPointQueryGeometry = has3DLayer ?
            transform.getCameraQueryGeometry(pointQueryGeometry) :
            pointQueryGeometry;

        const queryGeometry = pointQueryGeometry.map((p) => transform.pointCoordinate(p));
        const cameraQueryGeometry = cameraPointQueryGeometry.map((p) => transform.pointCoordinate(p));

        const ids = this.getIds();

        let minX = Infinity;
        let minY = Infinity;
        let maxX = -Infinity;
        let maxY = -Infinity;

        for (const p of cameraQueryGeometry) {
            minX = Math.min(minX, p.x);
            minY = Math.min(minY, p.y);
            maxX = Math.max(maxX, p.x);
            maxY = Math.max(maxY, p.y);
        }

        for (let i = 0; i < ids.length; i++) {
            const tile = this._tiles[ids[i]];
            if (tile.holdingForFade()) {
                // Tiles held for fading are covered by tiles that are closer to ideal
                continue;
            }
            const tileID = tile.tileID;
            const scale = Math.pow(2, transform.zoom - tile.tileID.overscaledZ);
            const queryPadding = maxPitchScaleFactor * tile.queryPadding * EXTENT / tile.tileSize / scale;

            const tileSpaceBounds = [
                tileID.getTilePoint(new MercatorCoordinate(minX, minY)),
                tileID.getTilePoint(new MercatorCoordinate(maxX, maxY))
            ];

            if (tileSpaceBounds[0].x - queryPadding < EXTENT && tileSpaceBounds[0].y - queryPadding < EXTENT &&
                tileSpaceBounds[1].x + queryPadding >= 0 && tileSpaceBounds[1].y + queryPadding >= 0) {

                const tileSpaceQueryGeometry: Array<Point> = queryGeometry.map((c) => tileID.getTilePoint(c));
                const tileSpaceCameraQueryGeometry = cameraQueryGeometry.map((c) => tileID.getTilePoint(c));

                tileResults.push({
                    tile,
                    tileID,
                    queryGeometry: tileSpaceQueryGeometry,
                    cameraQueryGeometry: tileSpaceCameraQueryGeometry,
                    scale
                });
            }
        }

        return tileResults;
    }

    getVisibleCoordinates(symbolLayer?: boolean): Array<OverscaledTileID> {
        const coords = this.getRenderableIds(symbolLayer).map((id) => this._tiles[id].tileID);
        for (const coord of coords) {
            coord.posMatrix = this.transform.calculatePosMatrix(coord.toUnwrapped());
        }
        return coords;
    }

    hasTransition() {
        if (this._source.hasTransition()) {
            return true;
        }

        if (isRasterType(this._source.type)) {
            for (const id in this._tiles) {
                const tile = this._tiles[id];
                if (tile.fadeEndTime !== undefined && tile.fadeEndTime >= browser.now()) {
                    return true;
                }
            }
        }

        return false;
    }

    /**
     * Set the value of a particular state for a feature
     * @private
     */
    setFeatureState(sourceLayer?: string, featureId: number | string, state: Object) {
        sourceLayer = sourceLayer || '_geojsonTileLayer';
        this._state.updateState(sourceLayer, featureId, state);
    }

    /**
     * Resets the value of a particular state key for a feature
     * @private
     */
    removeFeatureState(sourceLayer?: string, featureId?: number | string, key?: string) {
        sourceLayer = sourceLayer || '_geojsonTileLayer';
        this._state.removeFeatureState(sourceLayer, featureId, key);
    }

    /**
     * Get the entire state object for a feature
     * @private
     */
    getFeatureState(sourceLayer?: string, featureId: number | string) {
        sourceLayer = sourceLayer || '_geojsonTileLayer';
        return this._state.getState(sourceLayer, featureId);
    }

    /**
     * Sets the set of keys that the tile depends on. This allows tiles to
     * be reloaded when their dependencies change.
     */
    setDependencies(tileKey: string, namespace: string, dependencies: Array<string>) {
        const tile = this._tiles[tileKey];
        if (tile) {
            tile.setDependencies(namespace, dependencies);
        }
    }

    /**
     * Reloads all tiles that depend on the given keys.
     */
    reloadTilesForDependencies(namespaces: Array<string>, keys: Array<string>) {
        for (const id in this._tiles) {
            const tile = this._tiles[id];
            if (tile.hasDependency(namespaces, keys)) {
                this._reloadTile(id, 'reloading');
            }
        }
        this._cache.filter(tile => !tile.hasDependency(namespaces, keys));
    }
}

SourceCache.maxOverzooming = 10;
SourceCache.maxUnderzooming = 3;

function compareTileId(a: OverscaledTileID, b: OverscaledTileID): number {
    // Different copies of the world are sorted based on their distance to the center.
    // Wrap values are converted to unsigned distances by reserving odd number for copies
    // with negative wrap and even numbers for copies with positive wrap.
    const aWrap = Math.abs(a.wrap * 2) - +(a.wrap < 0);
    const bWrap = Math.abs(b.wrap * 2) - +(b.wrap < 0);
    return a.overscaledZ - b.overscaledZ || bWrap - aWrap || b.canonical.y - a.canonical.y || b.canonical.x - a.canonical.x;
}

function isRasterType(type) {
    return type === 'raster' || type === 'image' || type === 'video';
}

export default SourceCache;<|MERGE_RESOLUTION|>--- conflicted
+++ resolved
@@ -324,17 +324,6 @@
     }
 
     /**
-<<<<<<< HEAD
-     * get the zoom level adjusted for the difference in map and source tilesizes
-     * @private
-     */
-    getZoom(transform: Transform): number {
-        return transform.zoom + transform.scaleZoom(transform.tileSize / this._source.tileSize);
-    }
-
-    /**
-=======
->>>>>>> 8cd474e1
      * For a given set of tiles, retain children that are loaded and have a zoom
      * between `zoom` (exclusive) and `maxCoveringZoom` (inclusive)
      * @private
@@ -921,6 +910,7 @@
     /**
      * Sets the set of keys that the tile depends on. This allows tiles to
      * be reloaded when their dependencies change.
+     * @private
      */
     setDependencies(tileKey: string, namespace: string, dependencies: Array<string>) {
         const tile = this._tiles[tileKey];
@@ -931,6 +921,7 @@
 
     /**
      * Reloads all tiles that depend on the given keys.
+     * @private
      */
     reloadTilesForDependencies(namespaces: Array<string>, keys: Array<string>) {
         for (const id in this._tiles) {
