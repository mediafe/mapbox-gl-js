--- conflicted
+++ resolved
@@ -124,15 +124,10 @@
     "watch-benchmarks": "BENCHMARK_VERSION=${BENCHMARK_VERSION:-\"$(git rev-parse --abbrev-ref HEAD) $(git rev-parse --short=7 HEAD)\"} rollup -c bench/rollup_config_benchmarks.js -w",
     "start-server": "st --no-cache -H 0.0.0.0 --port 9966 --index index.html .",
     "start": "run-p build-token watch-css watch-query watch-benchmarks start-server",
-<<<<<<< HEAD
-    "start-debug": "run-p build-token watch-css watch-query start-server",
-    "start-bench": "run-p build-token watch-metrics start-server",
-    "start-metrics": "run-p build-token watch-metrics-fixtures watch-metrics start-server",
-=======
     "start-debug": "run-p build-token watch-css watch-dev start-server",
     "start-tests": "run-p build-token watch-css watch-query start-server",
     "start-bench": "run-p build-token watch-benchmarks start-server",
->>>>>>> 80fb531f
+    "start-metrics": "run-p build-token watch-metrics-fixtures watch-metrics start-server",
     "start-release": "run-s build-token build-prod-min build-css print-release-url start-server",
     "lint": "eslint --cache --ignore-path .gitignore src test bench debug/*.html",
     "lint-docs": "documentation lint src/index.js",
